#[cfg(target_os = "linux")]
<<<<<<< HEAD
mod kbot_imu;
=======
// mod hexmove;
mod hiwonder;
mod inspirehand;
mod process_manager;
mod proxyactuator;
mod rh56actuator;
mod rsactuator;
>>>>>>> 6db9a33a

pub use inspirehand::*;
pub use proxyactuator::*;
pub use rh56actuator::*;
pub use robstride::{ActuatorConfiguration, ActuatorType};
pub use rsactuator::*;

#[cfg(target_os = "linux")]
pub use process_manager::*;

use async_trait::async_trait;
use eyre::eyre;
use eyre::WrapErr;
use kbot_pwrbrd::{PowerBoard, PowerBoardFrame};
use kos::hal::{Actuator, Operation};
use kos::kos_proto::actuator::actuator_service_server::ActuatorServiceServer;
use kos::kos_proto::imu::imu_service_server::ImuServiceServer;
use kos::kos_proto::process_manager::process_manager_service_server::ProcessManagerServiceServer;
use kos::{
    services::{
        ActuatorServiceImpl, IMUServiceImpl, OperationsServiceImpl, ProcessManagerServiceImpl,
    },
    telemetry::Telemetry,
    Platform, ServiceEnum,
};
use once_cell::sync::OnceCell;
use std::future::Future;
use std::pin::Pin;
use std::sync::Arc;
use std::time::Duration;

const USE_POWERBOARD: bool = false;
const USE_HANDS: bool = false;

pub struct KbotPlatform {}

impl KbotPlatform {
    pub fn new() -> Self {
        Self {}
    }

    fn initialize_powerboard(&self) -> eyre::Result<()> {
        let board = PowerBoard::new("can2")
            .map_err(|e| eyre!("Failed to initialize power board: {}", e))?;

        tracing::info!("Initializing power board monitoring on can0");
        board
            .configure_board()
            .map_err(|e| eyre!("Failed to configure power board: {}", e))?;

        // Create a shutdown channel
        let (shutdown_tx, shutdown_rx) = tokio::sync::watch::channel(false);

        // Store sender in a static or global location for shutdown
        SHUTDOWN_SIGNAL.get_or_init(|| parking_lot::Mutex::new(Some(shutdown_tx)));

        tokio::task::spawn_blocking(move || {
            let rt = tokio::runtime::Runtime::new()
                .expect("Failed to create runtime for power board monitoring");

            rt.block_on(async {
                let mut counter = 0u64;
                let mut interval = tokio::time::interval(Duration::from_millis(100));
                let mut shutdown_rx = shutdown_rx;

                loop {
                    tokio::select! {
                        _ = interval.tick() => {
                            counter = counter.wrapping_add(1);

                            if let Ok(Some(frame)) = board.read_frame() {
                                let telemetry = Telemetry::get().await;

                                match frame {
                                    PowerBoardFrame::General(status) => {
                                        if let Some(telemetry) = &telemetry {
                                            let data = serde_json::json!({
                                                "counter": counter,
                                                "data": status,
                                            });
                                            if let Err(e) = telemetry.publish("powerboard/general", &data).await {
                                                tracing::error!("Failed to publish power board general data: {:?}", e);
                                            }
                                        }

                                        tracing::trace!(
                                            "General[{}]: {:.2}V {:.2}A",
                                            counter,
                                            status.battery_voltage,
                                            status.current,
                                        );
                                    }
                                    PowerBoardFrame::Limbs(status) => {

                                        if let Some(telemetry) = &telemetry {
                                            let data = serde_json::json!({
                                                "counter": counter,
                                                "data": status,
                                            });
                                            if let Err(e) = telemetry.publish("powerboard/limbs", &data).await {
                                                tracing::error!("Failed to publish power board limbs data: {:?}", e);
                                            }
                                        }

                                        tracing::trace!(
                                            "Limbs[{}]: L:{:.1}W R:{:.1}W LA:{:.1}W RA:{:.1}W",
                                            counter,
                                            status.left_leg_power,
                                            status.right_leg_power,
                                            status.left_arm_power,
                                            status.right_arm_power,
                                        );
                                    }
                                    PowerBoardFrame::Unknown(_, _) => {}
                                }
                            }else{
                                tracing::error!("Failed to read power board frame");
                            }
                        }
                        Ok(_) = shutdown_rx.changed() => {
                            tracing::info!("Shutting down power board monitoring");
                            break;
                        }
                    }
                }
            });
        });

        Ok(())
    }
}

impl Default for KbotPlatform {
    fn default() -> Self {
        KbotPlatform::new()
    }
}

#[async_trait]
impl Platform for KbotPlatform {
    fn name(&self) -> &'static str {
        "KBot"
    }

    fn serial(&self) -> String {
        // TODO: Get the serial number from the device
        "00000000".to_string()
    }

    fn initialize(&mut self, _operations_service: Arc<OperationsServiceImpl>) -> eyre::Result<()> {
        // Initialize the platform
        if USE_POWERBOARD {
            self.initialize_powerboard()?;
        }
        Ok(())
    }

    fn create_services<'a>(
        &'a self,
        operations_service: Arc<OperationsServiceImpl>,
    ) -> Pin<Box<dyn Future<Output = eyre::Result<Vec<ServiceEnum>>> + Send + 'a>> {
        Box::pin(async move {
            if cfg!(target_os = "linux") {
                tracing::debug!("Initializing KBot services for Linux");

                let process_manager =
                    KBotProcessManager::new(self.name().to_string(), self.serial())
                        .wrap_err("Failed to initialize GStreamer process manager")?;

<<<<<<< HEAD
                let mut services = Vec::new();

                // Initialize IMU based on feature flags
                let imu_service = {
                    #[cfg(feature = "imu_hiwonder")]
                    {
                        tracing::info!("Using Hiwonder IMU (feature: imu_hiwonder)");
                        match kbot_imu::hiwonder::KBotIMU::new(operations_service.clone(), "/dev/ttyUSB0", 9600) {
                            Ok(imu) => Some(ServiceEnum::Imu(ImuServiceServer::new(IMUServiceImpl::new(Arc::new(imu))))),
                            Err(e) => {
                                tracing::warn!("Failed to initialize Hiwonder IMU: {}", e);
                                None
                            }
                        }
                    }
                    #[cfg(feature = "imu_bno055")]
                    {
                        tracing::info!("Using BNO055 IMU (feature: imu_bno055)");
                        match kbot_imu::bno055::KBotIMU::new(operations_service.clone(), "/dev/i2c-1") {
                            Ok(imu) => Some(ServiceEnum::Imu(ImuServiceServer::new(IMUServiceImpl::new(Arc::new(imu))))),
                            Err(e) => {
                                tracing::warn!("Failed to initialize BNO055 IMU: {}", e);
                                None
                            }
                        }
                    }
                    #[cfg(feature = "imu_hexmove")]
                    {
                        tracing::info!("Using Hexmove IMU (feature: imu_hexmove)");
                        match kbot_imu::hexmove::KBotIMU::new(operations_service.clone(), "can0", 1, 1) { // Example CAN params
                            Ok(imu) => Some(ServiceEnum::Imu(ImuServiceServer::new(IMUServiceImpl::new(Arc::new(imu))))),
                            Err(e) => {
                                tracing::warn!("Failed to initialize Hexmove IMU: {}", e);
                                None
                            }
                        }
                    }
                    // The compile_error in mod.rs should prevent this arm from ever being needed at runtime,
                    // but we include it to satisfy the compiler if no features were hypothetically passed.
                    #[cfg(not(any(feature = "imu_hiwonder", feature = "imu_hexmove", feature = "imu_bno055")))]
                    {
                         tracing::error!("Build configuration error: No IMU feature selected!"); // Should not happen
                         None
                    }
                };

                if let Some(service) = imu_service {
                    tracing::info!("Successfully initialized IMU service.");
                    services.push(service);
                } else {
                     tracing::warn!("IMU service not added due to initialization failure or configuration issue.");
                }

=======
>>>>>>> 6db9a33a
                // Initialize Actuator
                let max_vel = 7200.0f32.to_radians();

                let rs_actuator = RSActuator::new(
                    operations_service.clone(),
                    vec!["can0", "can1", "can2", "can3", "can4"],
                    Duration::from_secs(1),
                    Duration::from_millis(2),
                    &[
                        // Left Arm
                        (
                            11,
                            ActuatorConfiguration {
                                actuator_type: ActuatorType::RobStride03,
                                max_angle_change: Some(30.0f32.to_radians()),
                                max_velocity: Some(max_vel),
                                command_rate_hz: Some(100.0),
                            },
                        ),
                        (
                            12,
                            ActuatorConfiguration {
                                actuator_type: ActuatorType::RobStride03,
                                max_angle_change: Some(30.0f32.to_radians()),
                                max_velocity: Some(max_vel),
                                command_rate_hz: Some(100.0),
                            },
                        ),
                        (
                            13,
                            ActuatorConfiguration {
                                actuator_type: ActuatorType::RobStride02,
                                max_angle_change: Some(45.0f32.to_radians()),
                                max_velocity: Some(max_vel),
                                command_rate_hz: Some(100.0),
                            },
                        ),
                        (
                            14,
                            ActuatorConfiguration {
                                actuator_type: ActuatorType::RobStride02,
                                max_angle_change: Some(55.0f32.to_radians()),
                                max_velocity: Some(max_vel),
                                command_rate_hz: Some(100.0),
                            },
                        ),
                        (
                            15,
                            ActuatorConfiguration {
                                actuator_type: ActuatorType::RobStride02,
                                max_angle_change: Some(60.0f32.to_radians()),
                                max_velocity: Some(max_vel),
                                command_rate_hz: Some(100.0),
                            },
                        ),
                        // (
                        //     16,
                        //     ActuatorConfiguration {
                        //         actuator_type: ActuatorType::RobStride00,
                        //         max_angle_change: Some(15.0f32.to_radians()),
                        //         max_velocity: Some(10.0f32.to_radians()),
                        //     },
                        // ),
                        // Right Arm
                        (
                            21,
                            ActuatorConfiguration {
                                actuator_type: ActuatorType::RobStride03,
                                max_angle_change: Some(30.0f32.to_radians()),
                                max_velocity: Some(max_vel),
                                command_rate_hz: Some(100.0),
                            },
                        ),
                        (
                            22,
                            ActuatorConfiguration {
                                actuator_type: ActuatorType::RobStride03,
                                max_angle_change: Some(30.0f32.to_radians()),
                                max_velocity: Some(max_vel),
                                command_rate_hz: Some(100.0),
                            },
                        ),
                        (
                            23,
                            ActuatorConfiguration {
                                actuator_type: ActuatorType::RobStride02,
                                max_angle_change: Some(45.0f32.to_radians()),
                                max_velocity: Some(max_vel),
                                command_rate_hz: Some(100.0),
                            },
                        ),
                        (
                            24,
                            ActuatorConfiguration {
                                actuator_type: ActuatorType::RobStride02,
                                max_angle_change: Some(55.0f32.to_radians()),
                                max_velocity: Some(max_vel),
                                command_rate_hz: Some(100.0),
                            },
                        ),
                        (
                            25,
                            ActuatorConfiguration {
                                actuator_type: ActuatorType::RobStride02,
                                max_angle_change: Some(60.0f32.to_radians()),
                                max_velocity: Some(max_vel),
                                command_rate_hz: Some(100.0),
                            },
                        ),
                        // (
                        //     26,
                        //     ActuatorConfiguration {
                        //         actuator_type: ActuatorType::RobStride00,
                        //         max_angle_change: Some(15.0f32.to_radians()),
                        //         max_velocity: Some(10.0f32.to_radians()),
                        //     },
                        // ),
                        // Left Leg
                        (
                            31,
                            ActuatorConfiguration {
                                actuator_type: ActuatorType::RobStride04,
                                max_angle_change: Some(2.0 * 30.0f32.to_radians()),
                                max_velocity: Some(max_vel),
                                command_rate_hz: Some(100.0),
                            },
                        ),
                        (
                            32,
                            ActuatorConfiguration {
                                actuator_type: ActuatorType::RobStride03,
                                max_angle_change: Some(2.0 * 45.0f32.to_radians()),
                                max_velocity: Some(max_vel),
                                command_rate_hz: Some(100.0),
                            },
                        ),
                        (
                            33,
                            ActuatorConfiguration {
                                actuator_type: ActuatorType::RobStride03,
                                max_angle_change: Some(2.0 * 90.0f32.to_radians()),
                                max_velocity: Some(max_vel),
                                command_rate_hz: Some(100.0),
                            },
                        ),
                        (
                            34,
                            ActuatorConfiguration {
                                actuator_type: ActuatorType::RobStride04,
                                max_angle_change: Some(2.0 * 45.0f32.to_radians()),
                                max_velocity: Some(max_vel),
                                command_rate_hz: Some(100.0),
                            },
                        ),
                        (
                            35,
                            ActuatorConfiguration {
                                actuator_type: ActuatorType::RobStride02,
                                max_angle_change: Some(2.0 * 90.0f32.to_radians()),
                                max_velocity: Some(max_vel),
                                command_rate_hz: Some(100.0),
                            },
                        ),
                        // Right Leg
                        (
                            41,
                            ActuatorConfiguration {
                                actuator_type: ActuatorType::RobStride04,
                                max_angle_change: Some(2.0 * 30.0f32.to_radians()),
                                max_velocity: Some(max_vel),
                                command_rate_hz: Some(100.0),
                            },
                        ),
                        (
                            42,
                            ActuatorConfiguration {
                                actuator_type: ActuatorType::RobStride03,
                                max_angle_change: Some(2.0 * 45.0f32.to_radians()),
                                max_velocity: Some(max_vel),
                                command_rate_hz: Some(100.0),
                            },
                        ),
                        (
                            43,
                            ActuatorConfiguration {
                                actuator_type: ActuatorType::RobStride03,
                                max_angle_change: Some(2.0 * 90.0f32.to_radians()),
                                max_velocity: Some(max_vel),
                                command_rate_hz: Some(100.0),
                            },
                        ),
                        (
                            44,
                            ActuatorConfiguration {
                                actuator_type: ActuatorType::RobStride04,
                                max_angle_change: Some(2.0 * 45.0f32.to_radians()),
                                max_velocity: Some(max_vel),
                                command_rate_hz: Some(100.0),
                            },
                        ),
                        (
                            45,
                            ActuatorConfiguration {
                                actuator_type: ActuatorType::RobStride02,
                                max_angle_change: Some(2.0 * 90.0f32.to_radians()),
                                max_velocity: Some(max_vel),
                                command_rate_hz: Some(100.0),
                            },
                        ),
                    ],
                )
                .await
                .wrap_err("Failed to create actuator")?;

                let mut actuators_to_add: Vec<(
                    Box<dyn Actuator + Send + Sync>,
                    std::ops::RangeInclusive<u8>,
                )> = vec![(Box::new(rs_actuator), 1..=49)];

                if USE_HANDS {
                    let left_hand =
                        RH56Actuator::new(operations_service.clone(), "/dev/ttyUSB0", 1, 51)
                            .await
                            .wrap_err("Failed to create left hand")?;

                    let right_hand =
                        RH56Actuator::new(operations_service.clone(), "/dev/ttyUSB1", 1, 61)
                            .await
                            .wrap_err("Failed to create right hand")?;

                    actuators_to_add.push((Box::new(left_hand), 51..=56));
                    actuators_to_add.push((Box::new(right_hand), 61..=66));
                }

                let actuator = ProxyActuator::new(actuators_to_add);
                let imu = KBotIMU::new(operations_service.clone(), "/dev/ttyUSB0", 9600)
                    .wrap_err("Failed to create IMU")?;

                Ok(vec![
                    ServiceEnum::Imu(ImuServiceServer::new(IMUServiceImpl::new(Arc::new(imu)))),
                    ServiceEnum::Actuator(ActuatorServiceServer::new(ActuatorServiceImpl::new(
                        Arc::new(actuator),
                    ))),
                    ServiceEnum::ProcessManager(ProcessManagerServiceServer::new(
                        ProcessManagerServiceImpl::new(Arc::new(process_manager)),
                    )),
                ])
            } else {
                unimplemented!("ouch");
            }
        })
    }

    fn shutdown(&mut self) -> eyre::Result<()> {
        // Signal powerboard monitoring to stop
        if let Some(shutdown) = SHUTDOWN_SIGNAL.get().and_then(|lock| lock.lock().take()) {
            tracing::info!("Sending shutdown signal to power board monitoring");
            let _ = shutdown.send(true);
        }
        Ok(())
    }
}

impl Drop for KbotPlatform {
    fn drop(&mut self) {
        // Ensure shutdown is called when the platform is dropped
        let _ = self.shutdown();
    }
}

static SHUTDOWN_SIGNAL: OnceCell<parking_lot::Mutex<Option<tokio::sync::watch::Sender<bool>>>> =
    OnceCell::new();<|MERGE_RESOLUTION|>--- conflicted
+++ resolved
@@ -1,15 +1,10 @@
 #[cfg(target_os = "linux")]
-<<<<<<< HEAD
 mod kbot_imu;
-=======
-// mod hexmove;
-mod hiwonder;
 mod inspirehand;
 mod process_manager;
 mod proxyactuator;
 mod rh56actuator;
 mod rsactuator;
->>>>>>> 6db9a33a
 
 pub use inspirehand::*;
 pub use proxyactuator::*;
@@ -179,7 +174,6 @@
                     KBotProcessManager::new(self.name().to_string(), self.serial())
                         .wrap_err("Failed to initialize GStreamer process manager")?;
 
-<<<<<<< HEAD
                 let mut services = Vec::new();
 
                 // Initialize IMU based on feature flags
@@ -233,8 +227,6 @@
                      tracing::warn!("IMU service not added due to initialization failure or configuration issue.");
                 }
 
-=======
->>>>>>> 6db9a33a
                 // Initialize Actuator
                 let max_vel = 7200.0f32.to_radians();
 
