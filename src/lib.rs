mod actuator;
mod process_manager;

#[cfg(target_os = "linux")]
// mod hexmove;
mod hiwonder;

pub use actuator::*;
pub use robstride::{ActuatorConfiguration, ActuatorType};

#[cfg(target_os = "linux")]
// pub use hexmove::*;
pub use hiwonder::*;
pub use process_manager::*;

use async_trait::async_trait;
use eyre::eyre;
use eyre::WrapErr;
use kbot_pwrbrd::{PowerBoard, PowerBoardFrame};
use kos::hal::Operation;
use kos::kos_proto::actuator::actuator_service_server::ActuatorServiceServer;
use kos::kos_proto::imu::imu_service_server::ImuServiceServer;
use kos::kos_proto::process_manager::process_manager_service_server::ProcessManagerServiceServer;
use kos::{
    services::{
        ActuatorServiceImpl, IMUServiceImpl, OperationsServiceImpl, ProcessManagerServiceImpl,
    },
    telemetry::Telemetry,
    Platform, ServiceEnum,
};
use std::future::Future;
use std::pin::Pin;
use std::sync::Arc;
use std::time::Duration;
use serde_json;
use once_cell::sync::OnceCell;
use parking_lot;

pub struct KbotPlatform {}

impl KbotPlatform {
    pub fn new() -> Self {
        Self {}
    }

    fn initialize_powerboard(&self) -> eyre::Result<()> {
        let board = PowerBoard::new("can0")
            .map_err(|e| eyre!("Failed to initialize power board: {}", e))?;

        tracing::info!("Initializing power board monitoring on can0");
        board.configure_board().map_err(|e| eyre!("Failed to configure power board: {}", e))?;

        // Create a shutdown channel
        let (shutdown_tx, shutdown_rx) = tokio::sync::watch::channel(false);
        
        // Store sender in a static or global location for shutdown
        SHUTDOWN_SIGNAL.get_or_init(|| parking_lot::Mutex::new(Some(shutdown_tx)));

        tokio::task::spawn_blocking(move || {
            let rt = tokio::runtime::Runtime::new()
                .expect("Failed to create runtime for power board monitoring");
            
            rt.block_on(async {
                let mut counter = 0u64;
                let mut interval = tokio::time::interval(Duration::from_millis(100));
                let mut shutdown_rx = shutdown_rx;

                loop {
                    tokio::select! {
                        _ = interval.tick() => {
                            counter = counter.wrapping_add(1);

                            if let Ok(Some(frame)) = board.read_frame() {
                                let telemetry = Telemetry::get().await;
                                
                                match frame {
                                    PowerBoardFrame::General(status) => {                                        
                                        if let Some(telemetry) = &telemetry {
                                            let data = serde_json::json!({
                                                "counter": counter,
                                                "data": status,
                                            });
                                            if let Err(e) = telemetry.publish("powerboard/general", &data).await {
                                                tracing::error!("Failed to publish power board general data: {:?}", e);
                                            }
                                        }

                                        tracing::trace!(
                                            "General[{}]: {:.2}V {:.2}A",
                                            counter,
                                            status.battery_voltage,
                                            status.current,
                                        );
                                    }
                                    PowerBoardFrame::Limbs(status) => {
                                        
                                        if let Some(telemetry) = &telemetry {
                                            let data = serde_json::json!({
                                                "counter": counter,
                                                "data": status,
                                            });
                                            if let Err(e) = telemetry.publish("powerboard/limbs", &data).await {
                                                tracing::error!("Failed to publish power board limbs data: {:?}", e);
                                            }
                                        }

                                        tracing::trace!(
                                            "Limbs[{}]: L:{:.1}W R:{:.1}W LA:{:.1}W RA:{:.1}W",
                                            counter,
                                            status.left_leg_power,
                                            status.right_leg_power,
                                            status.left_arm_power,
                                            status.right_arm_power,
                                        );
                                    }
                                    PowerBoardFrame::Unknown(_, _) => {}
                                }
                            }else{
                                tracing::error!("Failed to read power board frame");
                            }
                        }
                        Ok(_) = shutdown_rx.changed() => {
                            tracing::info!("Shutting down power board monitoring");
                            break;
                        }
                    }
                }
            });
        });

        Ok(())
    }
}

impl Default for KbotPlatform {
    fn default() -> Self {
        KbotPlatform::new()
    }
}

impl Drop for KbotPlatform {
    fn drop(&mut self) {
        // Ensure shutdown is called when the platform is dropped
        let _ = self.shutdown();
    }
}

#[async_trait]
impl Platform for KbotPlatform {
    fn name(&self) -> &'static str {
        "KBot"
    }

    fn serial(&self) -> String {
        // TODO: Get the serial number from the device
        "00000000".to_string()
    }

    fn initialize(&mut self, _operations_service: Arc<OperationsServiceImpl>) -> eyre::Result<()> {
        // Initialize the platform
        // self.initialize_powerboard()?;
        Ok(())
    }

    fn create_services<'a>(
        &'a self,
        operations_service: Arc<OperationsServiceImpl>,
    ) -> Pin<Box<dyn Future<Output = eyre::Result<Vec<ServiceEnum>>> + Send + 'a>> {
        Box::pin(async move {
            if cfg!(target_os = "linux") {
                tracing::debug!("Initializing KBot services for Linux");

                let process_manager =
                    KBotProcessManager::new(self.name().to_string(), self.serial())
                        .wrap_err("Failed to initialize GStreamer process manager")?;

                let max_vel = 7200.0f32.to_radians();

                let actuator = KBotActuator::new(
                    operations_service.clone(),
                    vec![
                        // "/dev/ttyCH341USB0",
                        // "/dev/ttyCH341USB1",
                        // "/dev/ttyCH341USB2",
                        // "/dev/ttyCH341USB3",
                        // "can0",
                        "can1", "can2", "can3", "can4",
                    ],
                    Duration::from_secs(1),
                    // Duration::from_nanos(3_333_333),
                    Duration::from_millis(7),
                    &[
                        // Left Arm
                        (
                            11,
                            ActuatorConfiguration {
                                actuator_type: ActuatorType::RobStride03,
                                max_angle_change: Some(30.0f32.to_radians()),
<<<<<<< HEAD
                                max_velocity: Some(max_vel),
                                command_rate_hz: Some(100.0),
=======
                                max_velocity: Some(10.0f32.to_radians()),
>>>>>>> 2ec3e460
                            },
                        ),
                        (
                            12,
                            ActuatorConfiguration {
                                actuator_type: ActuatorType::RobStride03,
                                max_angle_change: Some(30.0f32.to_radians()),
<<<<<<< HEAD
                                max_velocity: Some(max_vel),
                                command_rate_hz: Some(100.0),
=======
                                max_velocity: Some(10.0f32.to_radians()),
>>>>>>> 2ec3e460
                            },
                        ),
                        (
                            13,
                            ActuatorConfiguration {
                                actuator_type: ActuatorType::RobStride02,
<<<<<<< HEAD
                                max_angle_change: Some(45.0f32.to_radians()),
                                max_velocity: Some(max_vel),
                                command_rate_hz: Some(100.0),
=======
                                max_angle_change: Some(30.0f32.to_radians()),
                                max_velocity: Some(10.0f32.to_radians()),
>>>>>>> 2ec3e460
                            },
                        ),
                        (
                            14,
                            ActuatorConfiguration {
                                actuator_type: ActuatorType::RobStride02,
<<<<<<< HEAD
                                max_angle_change: Some(45.0f32.to_radians()),
                                max_velocity: Some(max_vel),
                                command_rate_hz: Some(100.0),
=======
                                max_angle_change: Some(30.0f32.to_radians()),
                                max_velocity: Some(10.0f32.to_radians()),
>>>>>>> 2ec3e460
                            },
                        ),
                        (
                            15,
                            ActuatorConfiguration {
                                actuator_type: ActuatorType::RobStride02,
<<<<<<< HEAD
                                max_angle_change: Some(60.0f32.to_radians()),
                                max_velocity: Some(max_vel),
                                command_rate_hz: Some(100.0),
=======
                                max_angle_change: Some(30.0f32.to_radians()),
                                max_velocity: Some(10.0f32.to_radians()),
                            },
                        ),
                        (
                            16,
                            ActuatorConfiguration {
                                actuator_type: ActuatorType::RobStride00,
                                max_angle_change: Some(50.0f32.to_radians()),
                                max_velocity: Some(10.0f32.to_radians()),
>>>>>>> 2ec3e460
                            },
                        ),
                        // (
                        //     16,
                        //     ActuatorConfiguration {
                        //         actuator_type: ActuatorType::RobStride00,
                        //         max_angle_change: Some(15.0f32.to_radians()),
                        //         max_velocity: Some(10.0f32.to_radians()),
                        //     },
                        // ),
                        // Right Arm
                        (
                            21,
                            ActuatorConfiguration {
                                actuator_type: ActuatorType::RobStride03,
                                max_angle_change: Some(30.0f32.to_radians()),
<<<<<<< HEAD
                                max_velocity: Some(max_vel),
                                command_rate_hz: Some(100.0),
=======
                                max_velocity: Some(10.0f32.to_radians()),
>>>>>>> 2ec3e460
                            },
                        ),
                        (
                            22,
                            ActuatorConfiguration {
                                actuator_type: ActuatorType::RobStride03,
                                max_angle_change: Some(30.0f32.to_radians()),
<<<<<<< HEAD
                                max_velocity: Some(max_vel),
                                command_rate_hz: Some(100.0),
=======
                                max_velocity: Some(10.0f32.to_radians()),
>>>>>>> 2ec3e460
                            },
                        ),
                        (
                            23,
                            ActuatorConfiguration {
                                actuator_type: ActuatorType::RobStride02,
<<<<<<< HEAD
                                max_angle_change: Some(45.0f32.to_radians()),
                                max_velocity: Some(max_vel),
                                command_rate_hz: Some(100.0),
=======
                                max_angle_change: Some(30.0f32.to_radians()),
                                max_velocity: Some(10.0f32.to_radians()),
>>>>>>> 2ec3e460
                            },
                        ),
                        (
                            24,
                            ActuatorConfiguration {
                                actuator_type: ActuatorType::RobStride02,
<<<<<<< HEAD
                                max_angle_change: Some(45.0f32.to_radians()),
                                max_velocity: Some(max_vel),
                                command_rate_hz: Some(100.0),
=======
                                max_angle_change: Some(30.0f32.to_radians()),
                                max_velocity: Some(10.0f32.to_radians()),
>>>>>>> 2ec3e460
                            },
                        ),
                        (
                            25,
                            ActuatorConfiguration {
                                actuator_type: ActuatorType::RobStride02,
<<<<<<< HEAD
                                max_angle_change: Some(60.0f32.to_radians()),
                                max_velocity: Some(max_vel),
                                command_rate_hz: Some(100.0),
=======
                                max_angle_change: Some(30.0f32.to_radians()),
                                max_velocity: Some(10.0f32.to_radians()),
                            },
                        ),
                        (
                            26,
                            ActuatorConfiguration {
                                actuator_type: ActuatorType::RobStride00,
                                max_angle_change: Some(30.0f32.to_radians()),
                                max_velocity: Some(10.0f32.to_radians()),
>>>>>>> 2ec3e460
                            },
                        ),
                        // (
                        //     26,
                        //     ActuatorConfiguration {
                        //         actuator_type: ActuatorType::RobStride00,
                        //         max_angle_change: Some(15.0f32.to_radians()),
                        //         max_velocity: Some(10.0f32.to_radians()),
                        //     },
                        // ),
                        // Left Leg
                        (
                            31,
                            ActuatorConfiguration {
                                actuator_type: ActuatorType::RobStride04,
<<<<<<< HEAD
                                max_angle_change: Some(2.0*30.0f32.to_radians()),
                                max_velocity: Some(max_vel),
                                command_rate_hz: Some(100.0),
=======
                                max_angle_change: Some(30.0f32.to_radians()),
                                max_velocity: Some(10.0f32.to_radians()),
>>>>>>> 2ec3e460
                            },
                        ),
                        (
                            32,
                            ActuatorConfiguration {
                                actuator_type: ActuatorType::RobStride03,
<<<<<<< HEAD
                                max_angle_change: Some(2.0*45.0f32.to_radians()),
                                max_velocity: Some(max_vel),
                                command_rate_hz: Some(100.0),
=======
                                max_angle_change: Some(30.0f32.to_radians()),
                                max_velocity: Some(10.0f32.to_radians()),
>>>>>>> 2ec3e460
                            },
                        ),
                        (
                            33,
                            ActuatorConfiguration {
                                actuator_type: ActuatorType::RobStride03,
<<<<<<< HEAD
                                max_angle_change: Some(2.0*90.0f32.to_radians()),
                                max_velocity: Some(max_vel),
                                command_rate_hz: Some(100.0),
=======
                                max_angle_change: Some(30.0f32.to_radians()),
                                max_velocity: Some(10.0f32.to_radians()),
>>>>>>> 2ec3e460
                            },
                        ),
                        (
                            34,
                            ActuatorConfiguration {
                                actuator_type: ActuatorType::RobStride04,
<<<<<<< HEAD
                                max_angle_change: Some(2.0*45.0f32.to_radians()),
                                max_velocity: Some(max_vel),
                                command_rate_hz: Some(100.0),
=======
                                max_angle_change: Some(30.0f32.to_radians()),
                                max_velocity: Some(10.0f32.to_radians()),
>>>>>>> 2ec3e460
                            },
                        ),
                        (
                            35,
                            ActuatorConfiguration {
                                actuator_type: ActuatorType::RobStride02,
<<<<<<< HEAD
                                max_angle_change: Some(2.0*90.0f32.to_radians()),
                                max_velocity: Some(max_vel),
                                command_rate_hz: Some(100.0),
=======
                                max_angle_change: Some(30.0f32.to_radians()),
                                max_velocity: Some(10.0f32.to_radians()),
>>>>>>> 2ec3e460
                            },
                        ),
                        // Right Leg
                        (
                            41,
                            ActuatorConfiguration {
                                actuator_type: ActuatorType::RobStride04,
<<<<<<< HEAD
                                max_angle_change: Some(2.0*30.0f32.to_radians()),
                                max_velocity: Some(max_vel),
                                command_rate_hz: Some(100.0),
=======
                                max_angle_change: Some(30.0f32.to_radians()),
                                max_velocity: Some(10.0f32.to_radians()),
>>>>>>> 2ec3e460
                            },
                        ),
                        (
                            42,
                            ActuatorConfiguration {
                                actuator_type: ActuatorType::RobStride03,
<<<<<<< HEAD
                                max_angle_change: Some(2.0*45.0f32.to_radians()),
                                max_velocity: Some(max_vel),
                                command_rate_hz: Some(100.0),
=======
                                max_angle_change: Some(30.0f32.to_radians()),
                                max_velocity: Some(10.0f32.to_radians()),
>>>>>>> 2ec3e460
                            },
                        ),
                        (
                            43,
                            ActuatorConfiguration {
                                actuator_type: ActuatorType::RobStride03,
<<<<<<< HEAD
                                max_angle_change: Some(2.0*90.0f32.to_radians()),
                                max_velocity: Some(max_vel),
                                command_rate_hz: Some(100.0),
=======
                                max_angle_change: Some(30.0f32.to_radians()),
                                max_velocity: Some(10.0f32.to_radians()),
>>>>>>> 2ec3e460
                            },
                        ),
                        (
                            44,
                            ActuatorConfiguration {
                                actuator_type: ActuatorType::RobStride04,
<<<<<<< HEAD
                                max_angle_change: Some(2.0*45.0f32.to_radians()),
                                max_velocity: Some(max_vel),
                                command_rate_hz: Some(100.0),
=======
                                max_angle_change: Some(30.0f32.to_radians()),
                                max_velocity: Some(10.0f32.to_radians()),
>>>>>>> 2ec3e460
                            },
                        ),
                        (
                            45,
                            ActuatorConfiguration {
                                actuator_type: ActuatorType::RobStride02,
<<<<<<< HEAD
                                max_angle_change: Some(2.0*90.0f32.to_radians()),
                                max_velocity: Some(max_vel),
                                command_rate_hz: Some(100.0),
=======
                                max_angle_change: Some(30.0f32.to_radians()),
                                max_velocity: Some(10.0f32.to_radians()),
>>>>>>> 2ec3e460
                            },
                        ),
                    ],
                )
                .await
                .wrap_err("Failed to create actuator")?;

                // let imu = KBotIMU::new(operations_service.clone(), "/dev/ttyCH341USB0", 9600)
<<<<<<< HEAD
                // let imu = KBotIMU::new(operations_service.clone(), "/dev/ttyCH341USB1", 9600)
                let imu = KBotIMU::new(operations_service.clone(), "/dev/ttyUSB0", 9600)
                    .wrap_err("Failed to create IMU")?;
=======
                //    .wrap_err("Failed to create IMU")?;
>>>>>>> 2ec3e460

                Ok(vec![
                    // ServiceEnum::Imu(ImuServiceServer::new(IMUServiceImpl::new(Arc::new(imu)))),
                    ServiceEnum::Actuator(ActuatorServiceServer::new(ActuatorServiceImpl::new(
                        Arc::new(actuator),
                    ))),
                    ServiceEnum::ProcessManager(ProcessManagerServiceServer::new(
                        ProcessManagerServiceImpl::new(Arc::new(process_manager)),
                    )),
                ])
            } else {
                let actuator = KBotActuator::new(
                    operations_service,
                    vec!["can0"],
                    Duration::from_secs(1),
                    Duration::from_nanos(3_333_333),
                    &[(
                        1,
                        robstride::ActuatorConfiguration {
                            actuator_type: ActuatorType::RobStride04,
                            max_angle_change: Some(2.0f32.to_radians()),
                            max_velocity: Some(720.0f32.to_radians()),
                            command_rate_hz: Some(100.0),
                        },
                    )],
                )
                .await
                .wrap_err("Failed to create actuator")?;

                Ok(vec![ServiceEnum::Actuator(ActuatorServiceServer::new(
                    ActuatorServiceImpl::new(Arc::new(actuator)),
                ))])
            }
        })
    }

    fn shutdown(&mut self) -> eyre::Result<()> {
        // Signal powerboard monitoring to stop
        if let Some(shutdown) = SHUTDOWN_SIGNAL.get().and_then(|lock| lock.lock().take()) {
            tracing::info!("Sending shutdown signal to power board monitoring");
            let _ = shutdown.send(true);
        }
        Ok(())
    }
}

static SHUTDOWN_SIGNAL: OnceCell<parking_lot::Mutex<Option<tokio::sync::watch::Sender<bool>>>> = OnceCell::new();<|MERGE_RESOLUTION|>--- conflicted
+++ resolved
@@ -196,12 +196,8 @@
                             ActuatorConfiguration {
                                 actuator_type: ActuatorType::RobStride03,
                                 max_angle_change: Some(30.0f32.to_radians()),
-<<<<<<< HEAD
-                                max_velocity: Some(max_vel),
-                                command_rate_hz: Some(100.0),
-=======
-                                max_velocity: Some(10.0f32.to_radians()),
->>>>>>> 2ec3e460
+                                max_velocity: Some(max_vel),
+                                command_rate_hz: Some(100.0),
                             },
                         ),
                         (
@@ -209,62 +205,35 @@
                             ActuatorConfiguration {
                                 actuator_type: ActuatorType::RobStride03,
                                 max_angle_change: Some(30.0f32.to_radians()),
-<<<<<<< HEAD
-                                max_velocity: Some(max_vel),
-                                command_rate_hz: Some(100.0),
-=======
-                                max_velocity: Some(10.0f32.to_radians()),
->>>>>>> 2ec3e460
+                                max_velocity: Some(max_vel),
+                                command_rate_hz: Some(100.0),
                             },
                         ),
                         (
                             13,
                             ActuatorConfiguration {
                                 actuator_type: ActuatorType::RobStride02,
-<<<<<<< HEAD
                                 max_angle_change: Some(45.0f32.to_radians()),
                                 max_velocity: Some(max_vel),
                                 command_rate_hz: Some(100.0),
-=======
-                                max_angle_change: Some(30.0f32.to_radians()),
-                                max_velocity: Some(10.0f32.to_radians()),
->>>>>>> 2ec3e460
                             },
                         ),
                         (
                             14,
                             ActuatorConfiguration {
                                 actuator_type: ActuatorType::RobStride02,
-<<<<<<< HEAD
                                 max_angle_change: Some(45.0f32.to_radians()),
                                 max_velocity: Some(max_vel),
                                 command_rate_hz: Some(100.0),
-=======
-                                max_angle_change: Some(30.0f32.to_radians()),
-                                max_velocity: Some(10.0f32.to_radians()),
->>>>>>> 2ec3e460
                             },
                         ),
                         (
                             15,
                             ActuatorConfiguration {
                                 actuator_type: ActuatorType::RobStride02,
-<<<<<<< HEAD
                                 max_angle_change: Some(60.0f32.to_radians()),
                                 max_velocity: Some(max_vel),
                                 command_rate_hz: Some(100.0),
-=======
-                                max_angle_change: Some(30.0f32.to_radians()),
-                                max_velocity: Some(10.0f32.to_radians()),
-                            },
-                        ),
-                        (
-                            16,
-                            ActuatorConfiguration {
-                                actuator_type: ActuatorType::RobStride00,
-                                max_angle_change: Some(50.0f32.to_radians()),
-                                max_velocity: Some(10.0f32.to_radians()),
->>>>>>> 2ec3e460
                             },
                         ),
                         // (
@@ -281,12 +250,8 @@
                             ActuatorConfiguration {
                                 actuator_type: ActuatorType::RobStride03,
                                 max_angle_change: Some(30.0f32.to_radians()),
-<<<<<<< HEAD
-                                max_velocity: Some(max_vel),
-                                command_rate_hz: Some(100.0),
-=======
-                                max_velocity: Some(10.0f32.to_radians()),
->>>>>>> 2ec3e460
+                                max_velocity: Some(max_vel),
+                                command_rate_hz: Some(100.0),
                             },
                         ),
                         (
@@ -294,62 +259,35 @@
                             ActuatorConfiguration {
                                 actuator_type: ActuatorType::RobStride03,
                                 max_angle_change: Some(30.0f32.to_radians()),
-<<<<<<< HEAD
-                                max_velocity: Some(max_vel),
-                                command_rate_hz: Some(100.0),
-=======
-                                max_velocity: Some(10.0f32.to_radians()),
->>>>>>> 2ec3e460
+                                max_velocity: Some(max_vel),
+                                command_rate_hz: Some(100.0),
                             },
                         ),
                         (
                             23,
                             ActuatorConfiguration {
                                 actuator_type: ActuatorType::RobStride02,
-<<<<<<< HEAD
                                 max_angle_change: Some(45.0f32.to_radians()),
                                 max_velocity: Some(max_vel),
                                 command_rate_hz: Some(100.0),
-=======
-                                max_angle_change: Some(30.0f32.to_radians()),
-                                max_velocity: Some(10.0f32.to_radians()),
->>>>>>> 2ec3e460
                             },
                         ),
                         (
                             24,
                             ActuatorConfiguration {
                                 actuator_type: ActuatorType::RobStride02,
-<<<<<<< HEAD
                                 max_angle_change: Some(45.0f32.to_radians()),
                                 max_velocity: Some(max_vel),
                                 command_rate_hz: Some(100.0),
-=======
-                                max_angle_change: Some(30.0f32.to_radians()),
-                                max_velocity: Some(10.0f32.to_radians()),
->>>>>>> 2ec3e460
                             },
                         ),
                         (
                             25,
                             ActuatorConfiguration {
                                 actuator_type: ActuatorType::RobStride02,
-<<<<<<< HEAD
                                 max_angle_change: Some(60.0f32.to_radians()),
                                 max_velocity: Some(max_vel),
                                 command_rate_hz: Some(100.0),
-=======
-                                max_angle_change: Some(30.0f32.to_radians()),
-                                max_velocity: Some(10.0f32.to_radians()),
-                            },
-                        ),
-                        (
-                            26,
-                            ActuatorConfiguration {
-                                actuator_type: ActuatorType::RobStride00,
-                                max_angle_change: Some(30.0f32.to_radians()),
-                                max_velocity: Some(10.0f32.to_radians()),
->>>>>>> 2ec3e460
                             },
                         ),
                         // (
@@ -365,70 +303,45 @@
                             31,
                             ActuatorConfiguration {
                                 actuator_type: ActuatorType::RobStride04,
-<<<<<<< HEAD
                                 max_angle_change: Some(2.0*30.0f32.to_radians()),
                                 max_velocity: Some(max_vel),
                                 command_rate_hz: Some(100.0),
-=======
-                                max_angle_change: Some(30.0f32.to_radians()),
-                                max_velocity: Some(10.0f32.to_radians()),
->>>>>>> 2ec3e460
                             },
                         ),
                         (
                             32,
                             ActuatorConfiguration {
                                 actuator_type: ActuatorType::RobStride03,
-<<<<<<< HEAD
                                 max_angle_change: Some(2.0*45.0f32.to_radians()),
                                 max_velocity: Some(max_vel),
                                 command_rate_hz: Some(100.0),
-=======
-                                max_angle_change: Some(30.0f32.to_radians()),
-                                max_velocity: Some(10.0f32.to_radians()),
->>>>>>> 2ec3e460
                             },
                         ),
                         (
                             33,
                             ActuatorConfiguration {
                                 actuator_type: ActuatorType::RobStride03,
-<<<<<<< HEAD
                                 max_angle_change: Some(2.0*90.0f32.to_radians()),
                                 max_velocity: Some(max_vel),
                                 command_rate_hz: Some(100.0),
-=======
-                                max_angle_change: Some(30.0f32.to_radians()),
-                                max_velocity: Some(10.0f32.to_radians()),
->>>>>>> 2ec3e460
                             },
                         ),
                         (
                             34,
                             ActuatorConfiguration {
                                 actuator_type: ActuatorType::RobStride04,
-<<<<<<< HEAD
                                 max_angle_change: Some(2.0*45.0f32.to_radians()),
                                 max_velocity: Some(max_vel),
                                 command_rate_hz: Some(100.0),
-=======
-                                max_angle_change: Some(30.0f32.to_radians()),
-                                max_velocity: Some(10.0f32.to_radians()),
->>>>>>> 2ec3e460
                             },
                         ),
                         (
                             35,
                             ActuatorConfiguration {
                                 actuator_type: ActuatorType::RobStride02,
-<<<<<<< HEAD
                                 max_angle_change: Some(2.0*90.0f32.to_radians()),
                                 max_velocity: Some(max_vel),
                                 command_rate_hz: Some(100.0),
-=======
-                                max_angle_change: Some(30.0f32.to_radians()),
-                                max_velocity: Some(10.0f32.to_radians()),
->>>>>>> 2ec3e460
                             },
                         ),
                         // Right Leg
@@ -436,70 +349,45 @@
                             41,
                             ActuatorConfiguration {
                                 actuator_type: ActuatorType::RobStride04,
-<<<<<<< HEAD
                                 max_angle_change: Some(2.0*30.0f32.to_radians()),
                                 max_velocity: Some(max_vel),
                                 command_rate_hz: Some(100.0),
-=======
-                                max_angle_change: Some(30.0f32.to_radians()),
-                                max_velocity: Some(10.0f32.to_radians()),
->>>>>>> 2ec3e460
                             },
                         ),
                         (
                             42,
                             ActuatorConfiguration {
                                 actuator_type: ActuatorType::RobStride03,
-<<<<<<< HEAD
                                 max_angle_change: Some(2.0*45.0f32.to_radians()),
                                 max_velocity: Some(max_vel),
                                 command_rate_hz: Some(100.0),
-=======
-                                max_angle_change: Some(30.0f32.to_radians()),
-                                max_velocity: Some(10.0f32.to_radians()),
->>>>>>> 2ec3e460
                             },
                         ),
                         (
                             43,
                             ActuatorConfiguration {
                                 actuator_type: ActuatorType::RobStride03,
-<<<<<<< HEAD
                                 max_angle_change: Some(2.0*90.0f32.to_radians()),
                                 max_velocity: Some(max_vel),
                                 command_rate_hz: Some(100.0),
-=======
-                                max_angle_change: Some(30.0f32.to_radians()),
-                                max_velocity: Some(10.0f32.to_radians()),
->>>>>>> 2ec3e460
                             },
                         ),
                         (
                             44,
                             ActuatorConfiguration {
                                 actuator_type: ActuatorType::RobStride04,
-<<<<<<< HEAD
                                 max_angle_change: Some(2.0*45.0f32.to_radians()),
                                 max_velocity: Some(max_vel),
                                 command_rate_hz: Some(100.0),
-=======
-                                max_angle_change: Some(30.0f32.to_radians()),
-                                max_velocity: Some(10.0f32.to_radians()),
->>>>>>> 2ec3e460
                             },
                         ),
                         (
                             45,
                             ActuatorConfiguration {
                                 actuator_type: ActuatorType::RobStride02,
-<<<<<<< HEAD
                                 max_angle_change: Some(2.0*90.0f32.to_radians()),
                                 max_velocity: Some(max_vel),
                                 command_rate_hz: Some(100.0),
-=======
-                                max_angle_change: Some(30.0f32.to_radians()),
-                                max_velocity: Some(10.0f32.to_radians()),
->>>>>>> 2ec3e460
                             },
                         ),
                     ],
@@ -508,13 +396,9 @@
                 .wrap_err("Failed to create actuator")?;
 
                 // let imu = KBotIMU::new(operations_service.clone(), "/dev/ttyCH341USB0", 9600)
-<<<<<<< HEAD
                 // let imu = KBotIMU::new(operations_service.clone(), "/dev/ttyCH341USB1", 9600)
                 let imu = KBotIMU::new(operations_service.clone(), "/dev/ttyUSB0", 9600)
                     .wrap_err("Failed to create IMU")?;
-=======
-                //    .wrap_err("Failed to create IMU")?;
->>>>>>> 2ec3e460
 
                 Ok(vec![
                     // ServiceEnum::Imu(ImuServiceServer::new(IMUServiceImpl::new(Arc::new(imu)))),
